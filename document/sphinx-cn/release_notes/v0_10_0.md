--- conflicted
+++ resolved
@@ -19,8 +19,5 @@
 - timewheel 执行器现在支持使用 steady clock；
 - 优化了 iceoryx 插件的性能；
 - 将 RPC 默认 timeout 从 60s 修改为 5s；
-<<<<<<< HEAD
 - record_playback 插件支持添加 ext_data 选项；
-=======
-- echo 插件显示 json 格式的消息时会format;
->>>>>>> 50940a1d
+- echo 插件显示 json 格式的消息时会format;