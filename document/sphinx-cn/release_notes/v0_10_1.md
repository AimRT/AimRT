--- conflicted
+++ resolved
@@ -3,11 +3,8 @@
 **重要修改**：
 
 - 加载插件时 dlopen 参数添加 `RTLD_DEEPBIND` 选项，避免符号相关问题；
-<<<<<<< HEAD
 - 录包插件删除 sqlite3 落盘格式，aimrt_cli 删除将 aimrtbag 转化成 rosbag 功能；
-=======
 
 **次要修改：
 
-- 新增 pb_rpc/ros2_rpc/ros2_chn 的 app 模式示例；
->>>>>>> 97b77802
+- 新增 pb_rpc/ros2_rpc/ros2_chn 的 app 模式示例；