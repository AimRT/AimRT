--- conflicted
+++ resolved
@@ -12,11 +12,8 @@
 - 添加英文版文档；
 - 修复 aimrt_py rpc 桩代码中 json 序列化的 import 缺失问题；
 - 修复 aimrt_py ros2 消息在多个 rpc 的情况下出现类型不一致的现象；
-<<<<<<< HEAD
-- 添加 AimRT 消息类型 type_support 支持，添加 ros2 自带消息类型 type_support 支持；
-=======
 - 升级 iceoryx 到 2.95.4；
 - 中文注释翻译成英文；
 - 新增 ros2 消息类型的 benchamrk 测试；
 - ros2 plugin 的 qos 配置修改为 default;
->>>>>>> f7e90ae9
+- 添加 AimRT 消息类型 type_support 支持，添加 ros2 自带消息类型 type_support 支持；