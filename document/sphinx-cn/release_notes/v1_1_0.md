# v1.1.0

**重要修改**：

**次要修改**：

<<<<<<< HEAD
- 修复 ros2_rpc 代码生成工具中头文件错误的问题
- 添加从 ContextRef 构造 Context 的构造函数，支撑 ContextRef 的复用
- 添加 .devcontainer 开发容器配置，简化项目构建和调试流程
- 修复 http rpc 后端在客户端返回非 200 状态码时，返回错误码不正确的问题
- 修复录包插件设置 max_bag_size_m 失效的问题
- 修复录包插件 ros2msg 定长数组schema解析的问题
=======
- 新功能

  - 添加从 ContextRef 构造 Context 的构造函数，支撑 ContextRef 的复用
  - 添加 .devcontainer 开发容器配置，简化项目构建和调试流程
  - topic_logger 插件支持设置最大日志条数限制

- Bug 修复
  - 修复 ros2_rpc 代码生成工具中头文件错误的问题
  - 修复 http rpc 后端在客户端返回非 200 状态码时，返回错误码不正确的问题
  - 修复录包插件设置 max_bag_size_m 失效的问题
  - 修复 AIMRT_HANDLE_LOG_INTERVAL 和 AIMRT_HANDLE_LOG_EVERY 首次调用不打印日志的问题
>>>>>>> f9ec2bf8
<|MERGE_RESOLUTION|>--- conflicted
+++ resolved
@@ -4,14 +4,6 @@
 
 **次要修改**：
 
-<<<<<<< HEAD
-- 修复 ros2_rpc 代码生成工具中头文件错误的问题
-- 添加从 ContextRef 构造 Context 的构造函数，支撑 ContextRef 的复用
-- 添加 .devcontainer 开发容器配置，简化项目构建和调试流程
-- 修复 http rpc 后端在客户端返回非 200 状态码时，返回错误码不正确的问题
-- 修复录包插件设置 max_bag_size_m 失效的问题
-- 修复录包插件 ros2msg 定长数组schema解析的问题
-=======
 - 新功能
 
   - 添加从 ContextRef 构造 Context 的构造函数，支撑 ContextRef 的复用
@@ -22,5 +14,4 @@
   - 修复 ros2_rpc 代码生成工具中头文件错误的问题
   - 修复 http rpc 后端在客户端返回非 200 状态码时，返回错误码不正确的问题
   - 修复录包插件设置 max_bag_size_m 失效的问题
-  - 修复 AIMRT_HANDLE_LOG_INTERVAL 和 AIMRT_HANDLE_LOG_EVERY 首次调用不打印日志的问题
->>>>>>> f9ec2bf8
+  - 修复 AIMRT_HANDLE_LOG_INTERVAL 和 AIMRT_HANDLE_LOG_EVERY 首次调用不打印日志的问题