# v1.3.0

**重要修改**：

- 🚩 重要功能
  - 新增模块 context 接口。
  - 新增 `bool TryExecute(util::DynamicLatch& latch_, Task&& task)` 执行器接口，提升任务执行的灵活性与并发控制能力。
<<<<<<< HEAD
  - 增加默认 GetLogger()，可以不用显示定义后才能使用日志宏。

**次要修改**：

- ✨ 新功能和优化

  - 新增配置文件写入时遇到权限问题的错误提示，避免静默失败。
  - 重构 DevContainer 镜像源自动检测脚本，统一不同架构的路径处理逻辑。\
  - 新增 AIMRT_XX_STREAM() 系列日志宏支持传入流参数。

- 🐛 Bug 修复
  - 修复了在 shutdown 阶段，ros2 channel 仍继续处理 protobuf 消息的问题。
=======

**次要修改**：

- ✨ 新功能和优化

  - 新增配置文件写入时遇到权限问题的错误提示，避免静默失败
  - 重构 DevContainer 镜像源自动检测脚本，统一不同架构的路径处理逻辑

- 🐛 Bug 修复
  - 修复了在 shutdown 阶段，ros2 channel 仍继续处理 protobuf 消息的问题
  - 日志格式化输出支持在 win 平台下输出最后一级文件路径
>>>>>>> 4322610b
<|MERGE_RESOLUTION|>--- conflicted
+++ resolved
@@ -5,20 +5,6 @@
 - 🚩 重要功能
   - 新增模块 context 接口。
   - 新增 `bool TryExecute(util::DynamicLatch& latch_, Task&& task)` 执行器接口，提升任务执行的灵活性与并发控制能力。
-<<<<<<< HEAD
-  - 增加默认 GetLogger()，可以不用显示定义后才能使用日志宏。
-
-**次要修改**：
-
-- ✨ 新功能和优化
-
-  - 新增配置文件写入时遇到权限问题的错误提示，避免静默失败。
-  - 重构 DevContainer 镜像源自动检测脚本，统一不同架构的路径处理逻辑。\
-  - 新增 AIMRT_XX_STREAM() 系列日志宏支持传入流参数。
-
-- 🐛 Bug 修复
-  - 修复了在 shutdown 阶段，ros2 channel 仍继续处理 protobuf 消息的问题。
-=======
 
 **次要修改**：
 
@@ -29,5 +15,4 @@
 
 - 🐛 Bug 修复
   - 修复了在 shutdown 阶段，ros2 channel 仍继续处理 protobuf 消息的问题
-  - 日志格式化输出支持在 win 平台下输出最后一级文件路径
->>>>>>> 4322610b
+  - 日志格式化输出支持在 win 平台下输出最后一级文件路径