# v1.3.0

**重要修改**：
- 🚩 重要功能
<<<<<<< HEAD
  - 新增模块 context 接口
=======
  - 新增 `bool TryExecute(util::DynamicLatch& latch_, Task&& task)` 执行器接口，提升任务执行的灵活性与并发控制能力。

>>>>>>> a2c1b5a8

**次要修改**：

- ✨ 新功能和优化
  - 新增配置文件写入时遇到权限问题的错误提示，避免静默失败

- 🐛 Bug 修复
  - 修复了在 shutdown 阶段，ros2 channel 仍继续处理 protobuf 消息的问题

<|MERGE_RESOLUTION|>--- conflicted
+++ resolved
@@ -2,12 +2,9 @@
 
 **重要修改**：
 - 🚩 重要功能
-<<<<<<< HEAD
   - 新增模块 context 接口
-=======
   - 新增 `bool TryExecute(util::DynamicLatch& latch_, Task&& task)` 执行器接口，提升任务执行的灵活性与并发控制能力。
 
->>>>>>> a2c1b5a8
 
 **次要修改**：
 
