# v1.3.0

**Major Changes**:

- 🚩 Major Feature
  - Added module context interface
  - Added the `bool TryExecute(util::DynamicLatch& latch_, Task&& task)` executor interface to enhance task execution flexibility and concurrency control.
  - Added a default GetLogger() so that logging macros can be used without requiring an explicit definition.

**Minor Changes**:

- ✨ New Features and Optimizations

  - Added error prompts when encountering permission issues during configuration file writing, to prevent silent failures.
  - Refactored DevContainer mirror auto-detection script to unify path handling logic for different architectures.
  - Add AIMRT_XX_STREAM() logging macros that support stream parameters.

- 🐛 Bug Fixes
<<<<<<< HEAD
  - Fixed an issue where the ros2 channel would continue processing protobuf messages during the shutdown phase.
=======
  - Fixed an issue where the ros2 channel would continue processing protobuf messages during the shutdown phase.
  - Log formatting supports outputting the file basename on Windows platform.
>>>>>>> 4322610b
<|MERGE_RESOLUTION|>--- conflicted
+++ resolved
@@ -16,9 +16,5 @@
   - Add AIMRT_XX_STREAM() logging macros that support stream parameters.
 
 - 🐛 Bug Fixes
-<<<<<<< HEAD
   - Fixed an issue where the ros2 channel would continue processing protobuf messages during the shutdown phase.
-=======
-  - Fixed an issue where the ros2 channel would continue processing protobuf messages during the shutdown phase.
-  - Log formatting supports outputting the file basename on Windows platform.
->>>>>>> 4322610b
+  - Log formatting supports outputting the file basename on Windows platform.