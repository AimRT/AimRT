--- conflicted
+++ resolved
@@ -1,13 +1,10 @@
 # v1.3.0
 
 **Major Changes**:
-<<<<<<< HEAD
-- 🚩 Major Features
+- 🚩 Major Feature
   - Added module context interface
-=======
-- 🚩 Major Feature
   - Added the `bool TryExecute(util::DynamicLatch& latch_, Task&& task)` executor interface to enhance task execution flexibility and concurrency control.
->>>>>>> a2c1b5a8
+
 
 **Minor Changes**:
 
